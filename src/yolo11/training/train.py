--- conflicted
+++ resolved
@@ -126,17 +126,12 @@
 
     print(f"Starting YOLO training with dataset: {dataset_paths['data_yaml']}")
     
-<<<<<<< HEAD
+    # Load YOLO model with default or specified model
+    model = YOLO(config.get('default_model', 'yolo11n.pt'))
+    
     # Load standard YOLO model (yolo11m.pt)
     model = YOLO('yolo11m.pt')
-=======
-    # Load YOLO model with default or specified model
-    model = YOLO(config.get('default_model', 'yolo11n.pt'))
->>>>>>> 88fa5966
-    
-    # Load pretrained model from specific path
-    # model = YOLO("/mnt/home/carlier1/Documents/yolo11/runs/detect/50split_remap_11s/weights/best.pt")
-
+    
     # Get training configuration from config with fallbacks
     training_config = {
         'data': str(dataset_paths['data_yaml']),
